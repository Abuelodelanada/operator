# Scenario

This is a state transition testing framework for Operator Framework charms.

Where the Harness enables you to procedurally mock pieces of the state the charm needs to function, Scenario tests allow
you to declaratively define the state all at once, and use it as a sort of context against which you can fire a single
event on the charm and execute its logic.

This puts scenario tests somewhere in between unit and integration tests.

Scenario tests nudge you into thinking of charms as an input->output function. Input is what we call a `Scene`: the
union of an `Event` (why am I being executed) and a `State` (am I leader? what is my relation data? what is my
config?...). The output is another context instance: the context after the charm has had a chance to interact with the
mocked juju model.

![state transition model depiction](resources/state-transition-model.png)

Scenario-testing a charm, then, means verifying that:

- the charm does not raise uncaught exceptions while handling the scene
- the output state (or the diff with the input state) is as expected.

# Core concepts as a metaphor

I like metaphors, so here we go:

- There is a theatre stage.
- You pick an actor (a Charm) to put on the stage. Not just any actor: an improv one.
- You arrange the stage with content that the actor will have to interact with. This consists of selecting:
  - An initial situation (State) in which the actor is, e.g. is the actor the main role or an NPC (is_leader), or what
    other actors are there around it, what is written in those pebble-shaped books on the table?
  - Something that has just happened (an Event) and to which the actor has to react (e.g. one of the NPCs leaves the
    stage (relation-departed), or the content of one of the books changes).
- How the actor will react to the event will have an impact on the context: e.g. the actor might knock over a table (a
  container), or write something down into one of the books.

# Core concepts not as a metaphor

Scenario tests are about running assertions on atomic state transitions treating the charm being tested like a black
box. An initial state goes in, an event occurs (say, `'start'`) and a new state comes out. Scenario tests are about
validating the transition, that is, consistency-checking the delta between the two states, and verifying the charm
author's expectations.

Comparing scenario tests with `Harness` tests:

- Harness exposes an imperative API: the user is expected to call methods on the Harness driving it to the desired
  state, then verify its validity by calling charm methods or inspecting the raw data.
- Harness instantiates the charm once, then allows you to fire multiple events on the charm, which is breeding ground
  for subtle bugs. Scenario tests are centered around testing single state transitions, that is, one event at a time.
  This ensures that the execution environment is as clean as possible (for a unit test).
- Harness maintains a model of the juju Model, which is a maintenance burden and adds complexity. Scenario mocks at the
  level of hook tools and stores all mocking data in a monolithic data structure (the State), which makes it more
  lightweight and portable.
- TODO: Scenario can mock at the level of hook tools. Decoupling charm and context allows us to swap out easily any part
  of this flow, and even share context data across charms, codebases, teams...

# Writing scenario tests

A scenario test consists of three broad steps:

- Arrange:
  - declare the input state
  - select an event to fire
- Act:
  - run the state (i.e. obtain the output state)
- Assert:
  - verify that the output state is how you expect it to be
  - verify that the delta with the input state is what you expect it to be

The most basic scenario is the so-called `null scenario`: one in which all is defaulted and barely any data is
available. The charm has no config, no relations, no networks, and no leadership.

With that, we can write the simplest possible scenario test:

```python
from scenario.state import State
from ops.charm import CharmBase
from ops.model import UnknownStatus

class MyCharm(CharmBase):
    pass


def test_scenario_base():
<<<<<<< HEAD
    out = trigger(State(), (
        'start', 
=======
    out = State().trigger(
        'start',
>>>>>>> 9ba7ec6b
        MyCharm, meta={"name": "foo"})
    assert out.status.unit == UnknownStatus()
```

Now let's start making it more complicated. Our charm sets a special state if it has leadership on 'start':

```python
import pytest
from scenario.state import State
from ops.charm import CharmBase
from ops.model import ActiveStatus


class MyCharm(CharmBase):
    def __init__(self, ...):
        self.framework.observe(self.on.start, self._on_start)

    def _on_start(self, _):
        if self.unit.is_leader():
            self.unit.status = ActiveStatus('I rule')
        else:
            self.unit.status = ActiveStatus('I am ruled')


@pytest.mark.parametrize('leader', (True, False))
def test_status_leader(leader):
<<<<<<< HEAD
    out = State(leader=leader), 
        'start', 
=======
    out = State(leader=leader).trigger(
        'start',
>>>>>>> 9ba7ec6b
        MyCharm,
        meta={"name": "foo"})
    assert out.status.unit == ActiveStatus('I rule' if leader else 'I am ruled')
```

By defining the right state we can programmatically define what answers will the charm get to all the questions it can
ask the juju model: am I leader? What are my relations? What is the remote unit I'm talking to? etc...

## Statuses

One of the simplest types of black-box testing available to charmers is to execute the charm and verify that the charm
sets the expected unit/application status. We have seen a simple example above including leadership. But what if the
charm transitions through a sequence of statuses?

```python
from ops.model import MaintenanceStatus, ActiveStatus, WaitingStatus, BlockedStatus

# charm code:
def _on_event(self, _event):
    self.unit.status = MaintenanceStatus('determining who the ruler is...')
    try:
        if self._call_that_takes_a_few_seconds_and_only_passes_on_leadership:
            self.unit.status = ActiveStatus('I rule')
        else:
            self.unit.status = WaitingStatus('checking this is right...')
            self._check_that_takes_some_more_time()
            self.unit.status = ActiveStatus('I am ruled')
    except:
        self.unit.status = BlockedStatus('something went wrong')
```

You can verify that the charm has followed the expected path by checking the **unit status history** like so:

```python
from charm import MyCharm
from ops.model import MaintenanceStatus, ActiveStatus, WaitingStatus, UnknownStatus
from scenario import State

def test_statuses():
    out = State(leader=False), 
        'start',
        MyCharm,
        meta={"name": "foo"})
    assert out.status.unit_history == [
      UnknownStatus(),
      MaintenanceStatus('determining who the ruler is...'),
      WaitingStatus('checking this is right...'),
      ActiveStatus("I am ruled"),
    ]
```

Note that the current status is not in the **unit status history**.

Also note that, unless you initialize the State with a preexisting status, the first status in the history will always
be `unknown`. That is because, so far as scenario is concerned, each event is "the first event this charm has ever
seen".

If you want to simulate a situation in which the charm already has seen some event, and is in a status other than
Unknown (the default status every charm is born with), you will have to pass the 'initial status' to State.

```python
from ops.model import ActiveStatus
from scenario import State, Status
State(leader=False, status=Status(unit=ActiveStatus('foo')))
```

## Relations

You can write scenario tests to verify the shape of relation data:

```python
from ops.charm import CharmBase

from scenario.state import Relation, State


# This charm copies over remote app data to local unit data
class MyCharm(CharmBase):
    ...

    def _on_event(self, e):
        rel = e.relation
        assert rel.app.name == 'remote'
        assert rel.data[self.unit]['abc'] == 'foo'
        rel.data[self.unit]['abc'] = rel.data[e.app]['cde']


def test_relation_data():
    out = State(relations=[
        Relation(
            endpoint="foo",
            interface="bar",
            remote_app_name="remote",
            local_unit_data={"abc": "foo"},
            remote_app_data={"cde": "baz!"},
        ),
    ]
    ), "start", MyCharm, meta={"name": "foo"})

    assert out.relations[0].local_unit_data == {"abc": "baz!"}
    # you can do this to check that there are no other differences:
    assert out.relations == [
        Relation(
            endpoint="foo",
            interface="bar",
            remote_app_name="remote",
            local_unit_data={"abc": "baz!"},
            remote_app_data={"cde": "baz!"},
        ),
    ]

# which is very idiomatic and superbly explicit. Noice.
```

The only mandatory argument to `Relation` (and other relation types, see below) is `endpoint`. The `interface` will be
derived from the charm's `metadata.yaml`. When fully defaulted, a relation is 'empty'. There are no remote units, the
remote application is called `'remote'` and only has a single unit `remote/0`, and nobody has written any data to the
databags yet.

That is typically the state of a relation when the first unit joins it.

When you use `Relation`, you are specifying a regular (conventional) relation. But that is not the only type of
relation. There are also peer relations and subordinate relations. While in the background the data model is the same,
the data access rules and the consistency constraints on them are very different. For example, it does not make sense
for a peer relation to have a different 'remote app' than its 'local app', because it's the same application.

### PeerRelation

To declare a peer relation, you should use `scenario.state.PeerRelation`. The core difference with regular relations is
that peer relations do not have a "remote app" (it's this app, in fact). So unlike `Relation`, a `PeerRelation` does not
have `remote_app_name` or `remote_app_data` arguments. Also, it talks in terms of `peers`:

- `Relation.remote_unit_ids` maps to `PeerRelation.peers_ids`
- `Relation.remote_units_data` maps to `PeerRelation.peers_data`

```python
from scenario.state import PeerRelation

relation = PeerRelation(
    endpoint="peers",
    peers_data={1: {}, 2: {}, 42: {'foo': 'bar'}},
)
```

be mindful when using `PeerRelation` not to include **"this unit"**'s ID in `peers_data` or `peers_ids`, as that would
be flagged by the Consistency Checker:

```python
from scenario import State, PeerRelation

State(relations=[
    PeerRelation(
        endpoint="peers",
        peers_data={1: {}, 2: {}, 42: {'foo': 'bar'}},
    )]), "start", ..., unit_id=1)  # invalid: this unit's id cannot be the ID of a peer.


```

### SubordinateRelation

To declare a subordinate relation, you should use `scenario.state.SubordinateRelation`. The core difference with regular
relations is that subordinate relations always have exactly one remote unit (there is always exactly one primary unit
that this unit can see). So unlike `Relation`, a `SubordinateRelation` does not have a `remote_units_data` argument.
Instead, it has a `remote_unit_data` taking a single `Dict[str:str]`, and takes the primary unit ID as a separate
argument. Also, it talks in terms of `primary`:

- `Relation.remote_unit_ids` becomes `SubordinateRelation.primary_id` (a single ID instead of a list of IDs)
- `Relation.remote_units_data` becomes `SubordinateRelation.remote_unit_data` (a single databag instead of a mapping
  from unit IDs to databags)
- `Relation.remote_app_name` maps to `SubordinateRelation.primary_app_name`

```python
from scenario.state import SubordinateRelation

relation = SubordinateRelation(
    endpoint="peers",
    remote_unit_data={"foo": "bar"},
    primary_app_name="zookeeper",
    primary_id=42
)
relation.primary_name  # "zookeeper/42"
```

## Triggering Relation Events

If you want to trigger relation events, the easiest way to do so is get a hold of the Relation instance and grab the
event from one of its aptly-named properties:

```python
from scenario import Relation
relation = Relation(endpoint="foo", interface="bar")
changed_event = relation.changed_event
joined_event = relation.joined_event
# ...
```

This is in fact syntactic sugar for:

```python
from scenario import Relation, Event
relation = Relation(endpoint="foo", interface="bar")
changed_event = Event('foo-relation-changed', relation=relation)
```

The reason for this construction is that the event is associated with some relation-specific metadata, that Scenario
needs to set up the process that will run `ops.main` with the right environment variables.

### Additional event parameters

All relation events have some additional metadata that does not belong in the Relation object, such as, for a
relation-joined event, the name of the (remote) unit that is joining the relation. That is what determines what
`ops.model.Unit` you get when you get `RelationJoinedEvent().unit` in an event handler.

In order to supply this parameter, you will have to **call** the event object and pass as `remote_unit_id` the id of the
remote unit that the event is about. The reason that this parameter is not supplied to `Relation` but to relation
events, is that the relation already ties 'this app' to some 'remote app' (cfr. the `Relation.remote_app_name` attr),
but not to a specific unit. What remote unit this event is about is not a `State` concern but an `Event` one.

The `remote_unit_id` will default to the first ID found in the relation's `remote_unit_ids`, but if the test you are
writing is close to that domain, you should probably override it and pass it manually.

```python
from scenario import Relation, Event
relation = Relation(endpoint="foo", interface="bar")
remote_unit_2_is_joining_event = relation.joined_event(remote_unit_id=2)

# which is syntactic sugar for:
remote_unit_2_is_joining_event = Event('foo-relation-changed', relation=relation, relation_remote_unit_id=2)
```

## Containers

When testing a kubernetes charm, you can mock container interactions. When using the null state (`State()`), there will
be no containers. So if the charm were to `self.unit.containers`, it would get back an empty dict.

To give the charm access to some containers, you need to pass them to the input state, like so:
`State(containers=[...])`

An example of a scene including some containers:

```python
from scenario.state import Container, State
state = State(containers=[
    Container(name="foo", can_connect=True),
    Container(name="bar", can_connect=False)
])
```

In this case, `self.unit.get_container('foo').can_connect()` would return `True`, while for 'bar' it would give `False`.

You can configure a container to have some files in it:

```python
from pathlib import Path

from scenario.state import Container, State, Mount

local_file = Path('/path/to/local/real/file.txt')

state = State(containers=[
    Container(name="foo",
              can_connect=True,
              mounts={'local': Mount('/local/share/config.yaml', local_file)})
]
)
```

In this case, if the charm were to:

```python
def _on_start(self, _):
    foo = self.unit.get_container('foo')
    content = foo.pull('/local/share/config.yaml').read()
```

then `content` would be the contents of our locally-supplied `file.txt`. You can use `tempdir` for nicely wrapping
strings and passing them to the charm via the container.

`container.push` works similarly, so you can write a test like:

```python
import tempfile
from ops.charm import CharmBase
from scenario.state import State, Container, Mount


class MyCharm(CharmBase):
    def __init__(self, *args):
        super().__init__(*args)
        self.framework.observe(self.on.foo_pebble_ready, self._on_pebble_ready)

    def _on_pebble_ready(self, _):
        foo = self.unit.get_container('foo')
        foo.push('/local/share/config.yaml', "TEST", make_dirs=True)


def test_pebble_push():
    with tempfile.NamedTemporaryFile() as local_file:
        container = Container(name='foo',
                              can_connect=True,
                              mounts={'local': Mount('/local/share/config.yaml', local_file.name)})
        out = State(
            containers=[container]
        ), 
            container.pebble_ready_event,
            MyCharm,
            meta={"name": "foo", "containers": {"foo": {}}},
        )
        assert local_file.read().decode() == "TEST"
```

`container.pebble_ready_event` is syntactic sugar for: `Event("foo-pebble-ready", container=container)`. The reason we
need to associate the container with the event is that the Framework uses an envvar to determine which container the
pebble-ready event is about (it does not use the event name). Scenario needs that information, similarly, for injecting
that envvar into the charm's runtime.

`container.exec` is a tad more complicated, but if you get to this low a level of simulation, you probably will have far
worse issues to deal with. You need to specify, for each possible command the charm might run on the container, what the
result of that would be: its return code, what will be written to stdout/stderr.

```python
from ops.charm import CharmBase

from scenario.state import State, Container, ExecOutput

LS_LL = """
.rw-rw-r--  228 ubuntu ubuntu 18 jan 12:05 -- charmcraft.yaml
.rw-rw-r--  497 ubuntu ubuntu 18 jan 12:05 -- config.yaml
.rw-rw-r--  900 ubuntu ubuntu 18 jan 12:05 -- CONTRIBUTING.md
drwxrwxr-x    - ubuntu ubuntu 18 jan 12:06 -- lib
"""


class MyCharm(CharmBase):
    def _on_start(self, _):
        foo = self.unit.get_container('foo')
        proc = foo.exec(['ls', '-ll'])
        stdout, _ = proc.wait_output()
        assert stdout == LS_LL


def test_pebble_exec():
    container = Container(
        name='foo',
        exec_mock={
            ('ls', '-ll'):  # this is the command we're mocking
                ExecOutput(return_code=0,  # this data structure contains all we need to mock the call.
                           stdout=LS_LL)
        }
    )
    out = State(
        containers=[container]
    ), 
        container.pebble_ready_event,
        MyCharm,
        meta={"name": "foo", "containers": {"foo": {}}},
    )
```

# Deferred events

Scenario allows you to accurately simulate the Operator Framework's event queue. The event queue is responsible for
keeping track of the deferred events. On the input side, you can verify that if the charm triggers with this and that
event in its queue (they would be there because they had been deferred in the previous run), then the output state is
valid.

```python
from scenario import State, deferred


class MyCharm(...):
    ...
    def _on_update_status(self, e):
        e.defer()
    def _on_start(self, e):
        e.defer()


def test_start_on_deferred_update_status(MyCharm):
    """Test charm execution if a 'start' is dispatched when in the previous run an update-status had been deferred."""
    out = State(
      deferred=[
            deferred('update_status',
                     handler=MyCharm._on_update_status)
        ]
    ), 'start', MyCharm)
    assert len(out.deferred) == 1
    assert out.deferred[0].name == 'start'
```

You can also generate the 'deferred' data structure (called a DeferredEvent) from the corresponding Event (and the
handler):

```python
from scenario import Event, Relation

class MyCharm(...):
    ...

deferred_start = Event('start').deferred(MyCharm._on_start)
deferred_install = Event('install').deferred(MyCharm._on_start)
```

## relation events:

```python
foo_relation = Relation('foo')
deferred_relation_changed_evt = foo_relation.changed_event.deferred(handler=MyCharm._on_foo_relation_changed)
```

On the output side, you can verify that an event that you expect to have been deferred during this trigger, has indeed
been deferred.

```python
from scenario import State


class MyCharm(...):
    ...
    def _on_start(self, e):
        e.defer()


def test_defer(MyCharm):
    out = trigger(State(), ('start', MyCharm)
    assert len(out.deferred) == 1
    assert out.deferred[0].name == 'start'
```

## Deferring relation events

If you want to test relation event deferrals, some extra care needs to be taken. RelationEvents hold references to the
Relation instance they are about. So do they in Scenario. You can use the deferred helper to generate the data
structure:

```python
from scenario import State, Relation, deferred


class MyCharm(...):
    ...
    def _on_foo_relation_changed(self, e):
        e.defer()


def test_start_on_deferred_update_status(MyCharm):
    foo_relation = Relation('foo')
    State(
      relations=[foo_relation],
      deferred=[
            deferred('foo_relation_changed',
                     handler=MyCharm._on_foo_relation_changed,
                     relation=foo_relation)
        ]
    )
```

but you can also use a shortcut from the relation event itself, as mentioned above:

```python

from scenario import Relation

class MyCharm(...):
    ...

foo_relation = Relation('foo')
foo_relation.changed_event.deferred(handler=MyCharm._on_foo_relation_changed)
```

### Fine-tuning

The deferred helper Scenario provides will not support out of the box all custom event subclasses, or events emitted by
charm libraries or objects other than the main charm class.

For general-purpose usage, you will need to instantiate DeferredEvent directly.

```python
from scenario import DeferredEvent

my_deferred_event = DeferredEvent(
   handle_path='MyCharm/MyCharmLib/on/database_ready[1]',
   owner='MyCharmLib',  # the object observing the event. Could also be MyCharm.
   observer='_on_database_ready'
)
```

# StoredState

Scenario can simulate StoredState. You can define it on the input side as:

```python
from ops.charm import CharmBase
from ops.framework import StoredState as Ops_StoredState, Framework
from scenario import State, StoredState


class MyCharmType(CharmBase):
    my_stored_state = Ops_StoredState()

    def __init__(self, framework: Framework):
        super().__init__(framework)
        assert self.my_stored_state.foo == 'bar'  # this will pass!


state = State(stored_state=[
  StoredState(
    owner_path="MyCharmType",
    name="my_stored_state",
    content={
      'foo': 'bar',
      'baz': {42: 42},
    })
])
```

And the charm's runtime will see `self.stored_State.foo` and `.baz` as expected. Also, you can run assertions on it on
the output side the same as any other bit of state.

# Emitted events

If your charm deals with deferred events, custom events, and charm libs that in turn emit their own custom events, it
can be hard to examine the resulting control flow. In these situations it can be useful to verify that, as a result of a
given juju event triggering (say, 'start'), a specific chain of deferred and custom events is emitted on the charm. The
resulting state, black-box as it is, gives little insight into how exactly it was obtained. `scenario.capture_events`
allows you to open a peephole and intercept any events emitted by the framework.

Usage:

```python
from ops.charm import StartEvent, UpdateStatusEvent
from scenario import State, DeferredEvent
from scenario import capture_events
with capture_events() as emitted:
    state_out = State(deferred=[DeferredEvent('start', ...)]), 'update-status', ...)

# deferred events get reemitted first
assert isinstance(emitted[0], StartEvent)
# the main juju event gets emitted next
assert isinstance(emitted[1], UpdateStatusEvent)
# possibly followed by a tail of all custom events that the main juju event triggered in turn
# assert isinstance(emitted[2], MyFooEvent)
# ...
```

You can filter events by type like so:

```python
from ops.charm import StartEvent, RelationEvent
from scenario import capture_events
with capture_events(StartEvent, RelationEvent) as emitted:
    # capture all `start` and `*-relation-*` events.
    pass
```

Passing no event types, like: `capture_events()`, is equivalent to `capture_events(EventBase)`.

By default, **framework events** (`PreCommit`, `Commit`) are not considered for inclusion in the output list even if
they match the instance check. You can toggle that by passing: `capture_events(include_framework=True)`.

By default, **deferred events** are included in the listing if they match the instance check. You can toggle that by
passing: `capture_events(include_deferred=True)`.

# The virtual charm root

Before executing the charm, Scenario writes the metadata, config, and actions `yaml`s to a temporary directory. The
charm will see that tempdir as its 'root'. This allows us to keep things simple when dealing with metadata that can be
either inferred from the charm type being passed to `trigger()` or be passed to it as an argument, thereby overriding
the inferred one. This also allows you to test with charms defined on the fly, as in:

```python
from ops.charm import CharmBase
from scenario import State

class MyCharmType(CharmBase):
    pass

state = trigger(State(), (charm_type=MyCharmType, meta={'name': 'my-charm-name'}, event='start')
```

A consequence of this fact is that you have no direct control over the tempdir that we are creating to put the metadata
you are passing to trigger (because `ops` expects it to be a file...). That is, unless you pass your own:

```python
from ops.charm import CharmBase
from scenario import State
import tempfile


class MyCharmType(CharmBase):
  pass


td = tempfile.TemporaryDirectory()
state = trigger(State(), (charm_type=MyCharmType, meta={'name': 'my-charm-name'}, event='start',
                        charm_root=td.name)
```

Do this, and you will be able to set up said directory as you like before the charm is run, as well as verify its
contents after the charm has run. Do keep in mind that the metadata files will be overwritten by Scenario, and therefore
ignored.

# Consistency checks

A Scenario, that is, the combination of an event, a state, and a charm, is consistent if it's plausible in JujuLand. For
example, Juju can't emit a `foo-relation-changed` event on your charm unless your charm has declared a `foo` relation
endpoint in its `metadata.yaml`. If that happens, that's a juju bug. Scenario however assumes that Juju is bug-free,
therefore, so far as we're concerned, that can't happen, and therefore we help you verify that the scenarios you create
are consistent and raise an exception if that isn't so.

That happens automatically behind the scenes whenever you trigger an event;
`scenario.consistency_checker.check_consistency` is called and verifies that the scenario makes sense.

## Caveats:

- False positives: not all checks are implemented yet; more will come.
- False negatives: it is possible that a scenario you know to be consistent is seen as inconsistent. That is probably a
  bug in the consistency checker itself, please report it.
- Inherent limitations: if you have a custom event whose name conflicts with a builtin one, the consistency constraints
  of the builtin one will apply. For example: if you decide to name your custom event `bar-pebble-ready`, but you are
  working on a machine charm or don't have either way a `bar` container in your `metadata.yaml`, Scenario will flag that
  as inconsistent.

## Bypassing the checker

If you have a clear false negative, are explicitly testing 'edge', inconsistent situations, or for whatever reason the
checker is in your way, you can set the `SCENARIO_SKIP_CONSISTENCY_CHECKS` envvar and skip it altogether. Hopefully you
don't need that.

# Snapshot

Scenario comes with a cli tool called `snapshot`. Assuming you've pip-installed `ops-scenario`, you should be able to
reach the entry point by typing `scenario snapshot` in a shell.

Snapshot's purpose is to gather the State data structure from a real, live charm running in some cloud your local juju
client has access to. This is handy in case:

- you want to write a test about the state the charm you're developing is currently in
- your charm is bork or in some inconsistent state, and you want to write a test to check the charm will handle it
  correctly the next time around (aka regression testing)
- you are new to Scenario and want to quickly get started with a real-life example.

<<<<<<< HEAD
Suppose you have a Juju model with a `prometheus-k8s` unit deployed as `prometheus-k8s/0`. If you type `scenario snapshot prometheus-k8s/0`, you will get a printout of the State object. Copy-paste that in some file, import all you need from `scenario`, and you have a working `State` that you can `, )` events from.
=======
Suppose you have a Juju model with a `prometheus-k8s` unit deployed as `prometheus-k8s/0`. If you type
`scenario snapshot prometheus-k8s/0`, you will get a printout of the State object. Copy-paste that in some file, import
all you need from `scenario`, and you have a working `State` that you can `.trigger()` events from.
>>>>>>> 9ba7ec6b

You can also pass a `--format json | pytest | state (default=state)` flag to obtain

- jsonified `State` data structure, for portability
- a full-fledged pytest test case (with imports and all), where you only have to fill in the charm type and the event
  that you wish to trigger.

# TODOS:

- Recorder<|MERGE_RESOLUTION|>--- conflicted
+++ resolved
@@ -73,7 +73,7 @@
 With that, we can write the simplest possible scenario test:
 
 ```python
-from scenario.state import State
+from scenario import State, Context
 from ops.charm import CharmBase
 from ops.model import UnknownStatus
 
@@ -82,14 +82,9 @@
 
 
 def test_scenario_base():
-<<<<<<< HEAD
-    out = trigger(State(), (
-        'start', 
-=======
-    out = State().trigger(
-        'start',
->>>>>>> 9ba7ec6b
-        MyCharm, meta={"name": "foo"})
+    ctx = Context(MyCharm, 
+          meta={"name": "foo"})
+    out = ctx.run('start', State())
     assert out.status.unit == UnknownStatus()
 ```
 
@@ -97,7 +92,7 @@
 
 ```python
 import pytest
-from scenario.state import State
+from scenario import State, Context
 from ops.charm import CharmBase
 from ops.model import ActiveStatus
 
@@ -115,15 +110,10 @@
 
 @pytest.mark.parametrize('leader', (True, False))
 def test_status_leader(leader):
-<<<<<<< HEAD
-    out = State(leader=leader), 
-        'start', 
-=======
-    out = State(leader=leader).trigger(
-        'start',
->>>>>>> 9ba7ec6b
-        MyCharm,
-        meta={"name": "foo"})
+    ctx = Context(MyCharm, 
+          meta={"name": "foo"})
+    out = ctx.run('start', 
+                  State(leader=leader)
     assert out.status.unit == ActiveStatus('I rule' if leader else 'I am ruled')
 ```
 
@@ -158,13 +148,13 @@
 ```python
 from charm import MyCharm
 from ops.model import MaintenanceStatus, ActiveStatus, WaitingStatus, UnknownStatus
-from scenario import State
+from scenario import State, Context
 
 def test_statuses():
-    out = State(leader=False), 
-        'start',
-        MyCharm,
-        meta={"name": "foo"})
+    ctx = Context(MyCharm, 
+          meta={"name": "foo"})
+    out = ctx.run('start', 
+                  State(leader=False)) 
     assert out.status.unit_history == [
       UnknownStatus(),
       MaintenanceStatus('determining who the ruler is...'),
@@ -195,7 +185,7 @@
 ```python
 from ops.charm import CharmBase
 
-from scenario.state import Relation, State
+from scenario import Relation, State, Context
 
 
 # This charm copies over remote app data to local unit data
@@ -210,7 +200,7 @@
 
 
 def test_relation_data():
-    out = State(relations=[
+    state_in = State(relations=[
         Relation(
             endpoint="foo",
             interface="bar",
@@ -218,12 +208,15 @@
             local_unit_data={"abc": "foo"},
             remote_app_data={"cde": "baz!"},
         ),
-    ]
-    ), "start", MyCharm, meta={"name": "foo"})
-
-    assert out.relations[0].local_unit_data == {"abc": "baz!"}
+    ])
+    ctx = Context(MyCharm, 
+          meta={"name": "foo"})
+    
+    state_out = ctx.run('start', state_in) 
+
+    assert state_out.relations[0].local_unit_data == {"abc": "baz!"}
     # you can do this to check that there are no other differences:
-    assert out.relations == [
+    assert state_out.relations == [
         Relation(
             endpoint="foo",
             interface="bar",
@@ -270,13 +263,16 @@
 be flagged by the Consistency Checker:
 
 ```python
-from scenario import State, PeerRelation
-
-State(relations=[
+from scenario import State, PeerRelation, Context
+
+state_in = State(relations=[
     PeerRelation(
         endpoint="peers",
         peers_data={1: {}, 2: {}, 42: {'foo': 'bar'}},
-    )]), "start", ..., unit_id=1)  # invalid: this unit's id cannot be the ID of a peer.
+    )],
+    unit_id=1)
+
+Context(...).run("start", state_in)  # invalid: this unit's id cannot be the ID of a peer.
 
 
 ```
@@ -406,7 +402,7 @@
 ```python
 import tempfile
 from ops.charm import CharmBase
-from scenario.state import State, Container, Mount
+from scenario import State, Container, Mount, Context
 
 
 class MyCharm(CharmBase):
@@ -424,12 +420,14 @@
         container = Container(name='foo',
                               can_connect=True,
                               mounts={'local': Mount('/local/share/config.yaml', local_file.name)})
-        out = State(
+        state_in = State(
             containers=[container]
-        ), 
-            container.pebble_ready_event,
+        )
+        Context(
             MyCharm,
-            meta={"name": "foo", "containers": {"foo": {}}},
+            meta={"name": "foo", "containers": {"foo": {}}}).run(
+            "start",
+            state_in,
         )
         assert local_file.read().decode() == "TEST"
 ```
@@ -446,7 +444,7 @@
 ```python
 from ops.charm import CharmBase
 
-from scenario.state import State, Container, ExecOutput
+from scenario import State, Container, ExecOutput, Context
 
 LS_LL = """
 .rw-rw-r--  228 ubuntu ubuntu 18 jan 12:05 -- charmcraft.yaml
@@ -473,12 +471,15 @@
                            stdout=LS_LL)
         }
     )
-    out = State(
+    state_in = State(
         containers=[container]
-    ), 
-        container.pebble_ready_event,
+    )
+    state_out = Context(
         MyCharm,
         meta={"name": "foo", "containers": {"foo": {}}},
+    ).run(
+        container.pebble_ready_event,
+        state_in,
     )
 ```
 
@@ -490,27 +491,30 @@
 valid.
 
 ```python
-from scenario import State, deferred
+from scenario import State, deferred, Context
 
 
 class MyCharm(...):
     ...
+
     def _on_update_status(self, e):
         e.defer()
+
     def _on_start(self, e):
         e.defer()
 
 
 def test_start_on_deferred_update_status(MyCharm):
     """Test charm execution if a 'start' is dispatched when in the previous run an update-status had been deferred."""
-    out = State(
-      deferred=[
+    state_in = State(
+        deferred=[
             deferred('update_status',
                      handler=MyCharm._on_update_status)
         ]
-    ), 'start', MyCharm)
-    assert len(out.deferred) == 1
-    assert out.deferred[0].name == 'start'
+    )
+    state_out = Context(MyCharm).run('start', state_in)
+    assert len(state_out.deferred) == 1
+    assert state_out.deferred[0].name == 'start'
 ```
 
 You can also generate the 'deferred' data structure (called a DeferredEvent) from the corresponding Event (and the
@@ -537,7 +541,7 @@
 been deferred.
 
 ```python
-from scenario import State
+from scenario import State, Context
 
 
 class MyCharm(...):
@@ -547,7 +551,7 @@
 
 
 def test_defer(MyCharm):
-    out = trigger(State(), ('start', MyCharm)
+    out = Context(MyCharm).run('start', State())
     assert len(out.deferred) == 1
     assert out.deferred[0].name == 'start'
 ```
@@ -647,17 +651,38 @@
 If your charm deals with deferred events, custom events, and charm libs that in turn emit their own custom events, it
 can be hard to examine the resulting control flow. In these situations it can be useful to verify that, as a result of a
 given juju event triggering (say, 'start'), a specific chain of deferred and custom events is emitted on the charm. The
-resulting state, black-box as it is, gives little insight into how exactly it was obtained. `scenario.capture_events`
-allows you to open a peephole and intercept any events emitted by the framework.
+resulting state, black-box as it is, gives little insight into how exactly it was obtained. 
+
+`scenario`, among many other great things, is also a pytest plugin. It exposes a fixture called `emitted_events` that you can use like so:
+
+```python
+from scenario import Context
+from ops.charm import StartEvent
+
+def test_foo(emitted_events):
+
+  Context(...).run('start', ...)
+
+  assert len(emitted_events) == 1
+  assert isinstance(emitted_events[0], StartEvent)
+```
+
+
+## Customizing: capture_events
+If you need more control over what events are captured (or you're not into pytest), you can use directly the context manager that powers the `emitted_events` fixture: `scenario.capture_events`.
+This context manager allows you to intercept any events emitted by the framework.
 
 Usage:
 
 ```python
 from ops.charm import StartEvent, UpdateStatusEvent
-from scenario import State, DeferredEvent
-from scenario import capture_events
+from scenario import State, Context, DeferredEvent, capture_events
 with capture_events() as emitted:
-    state_out = State(deferred=[DeferredEvent('start', ...)]), 'update-status', ...)
+    ctx = Context(...)
+    state_out = ctx.run(
+      "update-status",
+      State(deferred=[DeferredEvent("start", ...)])
+    )
 
 # deferred events get reemitted first
 assert isinstance(emitted[0], StartEvent)
@@ -690,17 +715,18 @@
 
 Before executing the charm, Scenario writes the metadata, config, and actions `yaml`s to a temporary directory. The
 charm will see that tempdir as its 'root'. This allows us to keep things simple when dealing with metadata that can be
-either inferred from the charm type being passed to `trigger()` or be passed to it as an argument, thereby overriding
+either inferred from the charm type being passed to `Context` or be passed to it as an argument, thereby overriding
 the inferred one. This also allows you to test with charms defined on the fly, as in:
 
 ```python
 from ops.charm import CharmBase
-from scenario import State
+from scenario import State, Context
 
 class MyCharmType(CharmBase):
     pass
-
-state = trigger(State(), (charm_type=MyCharmType, meta={'name': 'my-charm-name'}, event='start')
+ctx = Context(charm_type=MyCharmType, 
+              meta={'name': 'my-charm-name'})
+ctx.run('start', State())
 ```
 
 A consequence of this fact is that you have no direct control over the tempdir that we are creating to put the metadata
@@ -708,17 +734,20 @@
 
 ```python
 from ops.charm import CharmBase
-from scenario import State
+from scenario import State, Context
 import tempfile
 
 
 class MyCharmType(CharmBase):
-  pass
+    pass
 
 
 td = tempfile.TemporaryDirectory()
-state = trigger(State(), (charm_type=MyCharmType, meta={'name': 'my-charm-name'}, event='start',
-                        charm_root=td.name)
+state = Context(
+    charm_type=MyCharmType,
+    meta={'name': 'my-charm-name'},
+    charm_root=td.name
+).run('start', State())
 ```
 
 Do this, and you will be able to set up said directory as you like before the charm is run, as well as verify its
@@ -765,13 +794,9 @@
   correctly the next time around (aka regression testing)
 - you are new to Scenario and want to quickly get started with a real-life example.
 
-<<<<<<< HEAD
-Suppose you have a Juju model with a `prometheus-k8s` unit deployed as `prometheus-k8s/0`. If you type `scenario snapshot prometheus-k8s/0`, you will get a printout of the State object. Copy-paste that in some file, import all you need from `scenario`, and you have a working `State` that you can `, )` events from.
-=======
 Suppose you have a Juju model with a `prometheus-k8s` unit deployed as `prometheus-k8s/0`. If you type
 `scenario snapshot prometheus-k8s/0`, you will get a printout of the State object. Copy-paste that in some file, import
-all you need from `scenario`, and you have a working `State` that you can `.trigger()` events from.
->>>>>>> 9ba7ec6b
+all you need from `scenario`, and you have a working `State` that you can `Context.run` events with.
 
 You can also pass a `--format json | pytest | state (default=state)` flag to obtain
 
